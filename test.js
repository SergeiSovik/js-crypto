--- conflicted
+++ resolved
@@ -16,7 +16,6 @@
 
 'use strict';
 
-<<<<<<< HEAD
 import { Hex } from "./modules/enc-hex.js"
 import { Latin1 } from "./modules/enc-latin1"
 import { Utf8 } from "./modules/enc-utf8.js"
@@ -37,6 +36,8 @@
 import { Rabbit } from "./modules/rabbit.js"
 import { RabbitLegacy } from "./modules/rabbit-legacy.js"
 import { RC4, RC4Drop } from "./modules/rc4.js"
+
+//platform.console.log('js-crypto', 'Skip Test');
 
 let wa = Utf8.parse('ABCD');
 
@@ -120,7 +121,4 @@
 	let dec = RC4Drop.decrypt(enc, password, /** @type {Dictionary} */ ( {'format': OpenSSL} )).toString(Utf8);
 
 	console.log('RC4Drop(' + data + ')', data == dec ? 'OK => ' + enc : ('FAIL: ' + data +  ' => ' + enc + ' != ' + dec));
-}
-=======
-platform.console.log('js-lite', 'Skip Test');
->>>>>>> 486ad1a9
+}